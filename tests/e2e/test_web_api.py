import os
import sys
from collections import Counter  # Import Counter for mock solution

import pytest
from fastapi.testclient import TestClient
<<<<<<< HEAD
import sys
import os
from collections import Counter  # Import Counter for mock solution
=======
>>>>>>> a4467383

# Add project root to sys.path to allow importing web.main
project_root = os.path.abspath(os.path.join(os.path.dirname(__file__), "..", ".."))
if project_root not in sys.path:
    sys.path.insert(0, project_root)

# Import the app from web.main
# This might fail if web.main has issues at import time (e.g. dictionary not found)
try:
    from web.main import app
except ImportError as e:
    print(f"Skipping web API tests: Could not import FastAPI app from web.main: {e}")
    # Define a placeholder app or skip tests if app import fails
    app = None
except Exception as e:
    print(f"An unexpected error occurred during app import for tests: {e}")
    app = None


@pytest.fixture(scope="module")
def client():
    if app is None:
        pytest.skip("FastAPI app not available for testing.")
    # Create a TestClient instance using the FastAPI app
    with TestClient(app) as c:
        yield c


def test_read_root_html(client: TestClient):
    response = client.get("/")
    assert response.status_code == 200
    assert response.headers["content-type"] == "text/html; charset=utf-8"
    assert "<title>Q-less Solver</title>" in response.text


# Test for the JSON API endpoint
def test_solve_letters_api_json(client: TestClient, monkeypatch):
    # Import models needed for mocking the response
    from qless_solver.grid_solver import (
        Grid,
        GridPosition,
        GridSolution,
        PlacedWord,
    )

    mock_solution = GridSolution(
        grid=Grid(
            words=[
                PlacedWord(
                    word="test", position=GridPosition(x=0, y=0, direction="across")
                )
            ],
            cells={(0, 0): "t"},
        ),
        used_letters=Counter("test"),
    )

    def mock_solve_qless_grid_func(letters: str, min_word_length: int):
        if letters == "test":
            return [mock_solution]
        return []

    # Patch the function in the module where it's defined and used by the endpoint
    monkeypatch.setattr("web.main.solve_qless_grid", mock_solve_qless_grid_func)

    response = client.post(
        "/api/solve/", json={"letters": "test", "min_word_length": 4}
    )
    assert response.status_code == 200
    json_response = response.json()
    assert len(json_response) == 1
    assert json_response[0]["grid"]["words"][0]["word"] == "test"
    # Counter serializes to a dict: {'t': 2, 'e': 1, 's': 1}
    assert json_response[0]["used_letters"] == {"t": 2, "e": 1, "s": 1}

    response_no_solution = client.post(
        "/api/solve/", json={"letters": "xyz", "min_word_length": 3}
    )
    assert response_no_solution.status_code == 200
    assert len(response_no_solution.json()) == 0


# Test for the HTMX form submission endpoint
def test_solve_letters_htmx(client: TestClient, monkeypatch):
    from qless_solver.grid_solver import (
        Grid,
        GridPosition,
        GridSolution,
        PlacedWord,
    )

    mock_solution = GridSolution(
        grid=Grid(
            words=[
                PlacedWord(
                    word="htmx", position=GridPosition(x=0, y=0, direction="across")
                )
            ],
            cells={(0, 0): "h"},
        ),
        used_letters=Counter("htmx"),
    )

    def mock_solve_qless_grid_for_htmx(letters: str, min_word_length: int):
        if letters == "htmx":
            return [mock_solution]
        return []

    monkeypatch.setattr("web.main.solve_qless_grid", mock_solve_qless_grid_for_htmx)

    response = client.post(
        "/solve-htmx/", data={"letters": "htmx", "min_word_length": "4"}
    )
    assert response.status_code == 200
    assert response.headers["content-type"] == "text/html; charset=utf-8"
    assert "Found 1 solution(s) for letters: <strong>htmx</strong>" in response.text
    assert "htmx" in response.text

    response_no_solution = client.post(
        "/solve-htmx/", data={"letters": "none", "min_word_length": "4"}
    )
    assert response_no_solution.status_code == 200
    assert (
        "No solutions found for letters: <strong>none</strong>"
        in response_no_solution.text
    )


def test_solve_api_error_handling(client: TestClient, monkeypatch):
    def mock_solver_raises_exception(letters: str, min_word_length: int):
        raise ValueError("Solver internal error")

    monkeypatch.setattr("web.main.solve_qless_grid", mock_solver_raises_exception)
    response = client.post(
        "/api/solve/", json={"letters": "error", "min_word_length": 3}
    )
    assert response.status_code == 500
    assert "Solver internal error" in response.json()["detail"]


def test_solve_api_dictionary_not_found(client: TestClient, monkeypatch):
    def mock_solver_raises_file_not_found(letters: str, min_word_length: int):
        raise FileNotFoundError("dictionary.txt not found at expected_path")

    monkeypatch.setattr("web.main.solve_qless_grid", mock_solver_raises_file_not_found)
    response = client.post(
        "/api/solve/", json={"letters": "dict_error", "min_word_length": 3}
    )
    assert response.status_code == 500
    # Check if the detail message contains the specific parts we expect
    detail = response.json()["detail"]
    assert "Dictionary file not found" in detail
    assert "dictionary.txt not found at expected_path" in detail


# Similar error handling test for HTMX endpoint
def test_solve_htmx_error_handling(client: TestClient, monkeypatch):
    def mock_solver_raises_exception_htmx(letters: str, min_word_length: int):
        raise ValueError("HTMX Solver internal error")

    monkeypatch.setattr("web.main.solve_qless_grid", mock_solver_raises_exception_htmx)
    response = client.post(
        "/solve-htmx/", data={"letters": "error_htmx", "min_word_length": "3"}
    )
    assert response.status_code == 200  # HTMX endpoint returns HTML with error message
    assert (
        "<strong>Error:</strong> An error occurred during solving: HTMX Solver internal error"
        in response.text
    )


def test_solve_image_endpoint(client: TestClient, monkeypatch):
    from qless_solver.grid_solver import (
        GridSolution,
        Grid,
        PlacedWord,
        GridPosition,
    )
    from io import BytesIO

    mock_solution = GridSolution(
        grid=Grid(
            words=[
                PlacedWord(
                    word="img", position=GridPosition(x=0, y=0, direction="across")
                )
            ],
            cells={(0, 0): "i"},
        ),
        used_letters=Counter("img"),
    )

    def mock_detect_letters(_: bytes) -> str:
        return "img"

    def mock_solve_qless_grid_func(letters: str, min_word_length: int):
        if letters == "img":
            return [mock_solution]
        return []

    monkeypatch.setattr("web.main.detect_letters", mock_detect_letters)
    monkeypatch.setattr("web.main.solve_qless_grid", mock_solve_qless_grid_func)

    fake_file = BytesIO(b"fake")
    response = client.post(
        "/solve-image/",
        files={"image": ("test.png", fake_file, "image/png")},
        data={"min_word_length": "3"},
    )
    assert response.status_code == 200
    assert "Found 1 solution(s)" in response.text<|MERGE_RESOLUTION|>--- conflicted
+++ resolved
@@ -4,12 +4,9 @@
 
 import pytest
 from fastapi.testclient import TestClient
-<<<<<<< HEAD
 import sys
 import os
 from collections import Counter  # Import Counter for mock solution
-=======
->>>>>>> a4467383
 
 # Add project root to sys.path to allow importing web.main
 project_root = os.path.abspath(os.path.join(os.path.dirname(__file__), "..", ".."))
